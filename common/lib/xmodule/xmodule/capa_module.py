import cgi
import datetime
import dateutil
import dateutil.parser
import hashlib
import json
import logging
import traceback
import sys

from lxml import etree
from pkg_resources import resource_string

from capa.capa_problem import LoncapaProblem
from capa.responsetypes import StudentInputError
from capa.util import convert_files_to_filenames
from progress import Progress
from xmodule.x_module import XModule
from xmodule.raw_module import RawDescriptor
from xmodule.exceptions import NotFoundError
from xblock.core import Integer, Scope, BlockScope, ModelType, String, Boolean, Object, Float
from .fields import Timedelta

log = logging.getLogger("mitx.courseware")


<<<<<<< HEAD
class StringyInteger(Integer):
=======
# Generated this many different variants of problems with rerandomize=per_student
NUM_RANDOMIZATION_BINS = 20


def randomization_bin(seed, problem_id):
    """
    Pick a randomization bin for the problem given the user's seed and a problem id.

    We do this because we only want e.g. 20 randomizations of a problem to make analytics
    interesting.  To avoid having sets of students that always get the same problems,
    we'll combine the system's per-student seed with the problem id in picking the bin.
    """
    h = hashlib.sha1()
    h.update(str(seed))
    h.update(str(problem_id))
    # get the first few digits of the hash, convert to an int, then mod.
    return int(h.hexdigest()[:7], 16) % NUM_RANDOMIZATION_BINS


def only_one(lst, default="", process=lambda x: x):
>>>>>>> a6b35853
    """
    A model type that converts from strings to integers when reading from json
    """
    def from_json(self, value):
        if isinstance(value, basestring):
            return int(value)
        return value


class Randomization(String):
    def from_json(self, value):
        if value in ("", "true"):
            return "always"
        elif value == "false":
            return "per_student"
        return value

    to_json = from_json


class ComplexEncoder(json.JSONEncoder):
    def default(self, obj):
        if isinstance(obj, complex):
            return "{real:.7g}{imag:+.7g}*j".format(real=obj.real, imag=obj.imag)
        return json.JSONEncoder.default(self, obj)


class CapaModule(XModule):
    '''
    An XModule implementing LonCapa format problems, implemented by way of
    capa.capa_problem.LoncapaProblem
    '''
    icon_class = 'problem'

    attempts = Integer(help="Number of attempts taken by the student on this problem", default=0, scope=Scope.student_state)
    max_attempts = StringyInteger(help="Maximum number of attempts that a student is allowed", scope=Scope.settings)
    due = String(help="Date that this problem is due by", scope=Scope.settings)
    graceperiod = Timedelta(help="Amount of time after the due date that submissions will be accepted", scope=Scope.settings)
    showanswer = String(help="When to show the problem answer to the student", scope=Scope.settings, default="closed")
    force_save_button = Boolean(help="Whether to force the save button to appear on the page", scope=Scope.settings, default=False)
    rerandomize = Randomization(help="When to rerandomize the problem", default="always", scope=Scope.settings)
    data = String(help="XML data for the problem", scope=Scope.content)
    correct_map = Object(help="Dictionary with the correctness of current student answers", scope=Scope.student_state, default={})
    student_answers = Object(help="Dictionary with the current student responses", scope=Scope.student_state)
    done = Boolean(help="Whether the student has answered the problem", scope=Scope.student_state)
    display_name = String(help="Display name for this module", scope=Scope.settings)
    seed = Integer(help="Random seed for this student", scope=Scope.student_state)

    js = {'coffee': [resource_string(__name__, 'js/src/capa/display.coffee'),
                     resource_string(__name__, 'js/src/collapsible.coffee'),
                     resource_string(__name__, 'js/src/javascript_loader.coffee'),
                    ],
          'js': [resource_string(__name__, 'js/src/capa/imageinput.js'),
                 resource_string(__name__, 'js/src/capa/schematic.js')
                 ]}

    js_module_name = "Problem"
    css = {'scss': [resource_string(__name__, 'css/capa/display.scss')]}

    def __init__(self, system, location, descriptor, model_data):
        XModule.__init__(self, system, location, descriptor, model_data)

        if self.due:
            due_date = dateutil.parser.parse(self.due)
        else:
            due_date = None

        if self.graceperiod is not None and due_date:
            self.close_date = due_date + self.graceperiod
            #log.debug("Then parsed " + grace_period_string +
            #          " to closing date" + str(self.close_date))
        else:
<<<<<<< HEAD
            self.close_date = self.due

        if self.seed is None:
            if self.rerandomize == 'never':
                self.seed = 1
            elif self.rerandomize == "per_student" and hasattr(self.system, 'id'):
                # TODO: This line is badly broken:
                # (1) We're passing student ID to xmodule.
                # (2) There aren't bins of students.  -- we only want 10 or 20 randomizations, and want to assign students
                # to these bins, and may not want cohorts.  So e.g. hash(your-id, problem_id) % num_bins.
                #     - analytics really needs small number of bins.
                self.seed = system.id
=======
            self.grace_period = None
            self.close_date = self.display_due_date

        max_attempts = self.metadata.get('attempts', None)
        if max_attempts:
            self.max_attempts = int(max_attempts)
        else:
            self.max_attempts = None

        self.show_answer = self.metadata.get('showanswer', 'closed')

        self.force_save_button = self.metadata.get('force_save_button', 'false')

        if self.show_answer == "":
            self.show_answer = "closed"

        if instance_state is not None:
            instance_state = json.loads(instance_state)
        if instance_state is not None and 'attempts' in instance_state:
            self.attempts = instance_state['attempts']

        self.name = only_one(dom2.xpath('/problem/@name'))

        if self.rerandomize == 'never':
            self.seed = 1
        elif self.rerandomize == "per_student" and hasattr(self.system, 'seed'):
            # see comment on randomization_bin
            self.seed = randomization_bin(system.seed, self.location.url)
        else:
            self.seed = None
>>>>>>> a6b35853

        # Need the problem location in openendedresponse to send out.  Adding
        # it to the system here seems like the least clunky way to get it
        # there.
        self.system.set('location', self.location.url())

        try:
            # TODO (vshnayder): move as much as possible of this work and error
            # checking to descriptor load time
            self.lcp = self.new_lcp(self.get_state_for_lcp())
        except Exception as err:
            msg = 'cannot create LoncapaProblem {loc}: {err}'.format(
                loc=self.location.url(), err=err)
            # TODO (vshnayder): do modules need error handlers too?
            # We shouldn't be switching on DEBUG.
            if self.system.DEBUG:
                log.warning(msg)
                # TODO (vshnayder): This logic should be general, not here--and may
                # want to preserve the data instead of replacing it.
                # e.g. in the CMS
                msg = '<p>%s</p>' % msg.replace('<', '&lt;')
                msg += '<p><pre>%s</pre></p>' % traceback.format_exc().replace('<', '&lt;')
                # create a dummy problem with error message instead of failing
                problem_text = ('<problem><text><span class="inline-error">'
                                'Problem %s has an error:</span>%s</text></problem>' %
                                (self.location.url(), msg))
                self.lcp = self.new_lcp(self.get_state_for_lcp(), text=problem_text)
            else:
                # add extra info and raise
                raise Exception(msg), None, sys.exc_info()[2]

    def new_lcp(self, state, text=None):
        if text is None:
            text = self.data

        return LoncapaProblem(
            problem_text=text,
            id=self.location.html_id(),
            state=state,
            system=self.system,
        )

    def get_state_for_lcp(self):
        return {
            'done': self.done,
            'correct_map': self.correct_map,
            'student_answers': self.student_answers,
            'seed': self.seed,
        }

    def set_state_from_lcp(self):
        lcp_state = self.lcp.get_state()
        self.done = lcp_state['done']
        self.correct_map = lcp_state['correct_map']
        self.student_answers = lcp_state['student_answers']
        self.seed = lcp_state['seed']

    def get_score(self):
        return self.lcp.get_score()

    def max_score(self):
        return self.lcp.get_max_score()

    def get_progress(self):
        ''' For now, just return score / max_score
        '''
        d = self.get_score()
        score = d['score']
        total = d['total']
        if total > 0:
            try:
                return Progress(score, total)
            except Exception:
                log.exception("Got bad progress")
                return None
        return None

    def get_html(self):
        return self.system.render_template('problem_ajax.html', {
            'element_id': self.location.html_id(),
            'id': self.id,
            'ajax_url': self.system.ajax_url,
            'progress': Progress.to_js_status_str(self.get_progress())
        })

    def get_problem_html(self, encapsulate=True):
        '''Return html for the problem.  Adds check, reset, save buttons
        as necessary based on the problem config and state.'''

        try:
            html = self.lcp.get_html()
        except Exception, err:
            log.exception(err)

            # TODO (vshnayder): another switch on DEBUG.
            if self.system.DEBUG:
                msg = (
                    '[courseware.capa.capa_module] <font size="+1" color="red">'
                    'Failed to generate HTML for problem %s</font>' %
                    (self.location.url()))
                msg += '<p>Error:</p><p><pre>%s</pre></p>' % str(err).replace('<', '&lt;')
                msg += '<p><pre>%s</pre></p>' % traceback.format_exc().replace('<', '&lt;')
                html = msg
            else:
                # We're in non-debug mode, and possibly even in production. We want
                #   to avoid bricking of problem as much as possible

                # Presumably, student submission has corrupted LoncapaProblem HTML.
                #   First, pull down all student answers
                student_answers = self.lcp.student_answers
                answer_ids = student_answers.keys()

                # Some inputtypes, such as dynamath, have additional "hidden" state that
                #   is not exposed to the student. Keep those hidden
                # TODO: Use regex, e.g. 'dynamath' is suffix at end of answer_id
                hidden_state_keywords = ['dynamath']
                for answer_id in answer_ids:
                    for hidden_state_keyword in hidden_state_keywords:
                        if answer_id.find(hidden_state_keyword) >= 0:
                            student_answers.pop(answer_id)

                #   Next, generate a fresh LoncapaProblem
<<<<<<< HEAD
                self.lcp = self.new_lcp(None)
                self.set_state_from_lcp()
=======
                self.lcp = LoncapaProblem(self.definition['data'], self.location.html_id(),
                               state=None,   # Tabula rasa
                               seed=self.seed, system=self.system)
>>>>>>> a6b35853

                # Prepend a scary warning to the student
                warning  = '<div class="capa_reset">'\
                           '<h2>Warning: The problem has been reset to its initial state!</h2>'\
                           'The problem\'s state was corrupted by an invalid submission. ' \
                           'The submission consisted of:'\
                           '<ul>'
                for student_answer in student_answers.values():
                    if student_answer != '':
                        warning += '<li>' + cgi.escape(student_answer) + '</li>'
                warning += '</ul>'\
                           'If this error persists, please contact the course staff.'\
                           '</div>'

                html = warning
                try:
                    html += self.lcp.get_html()
<<<<<<< HEAD
                except Exception:  # Couldn't do it. Give up
                    log.exception("Unable to generate html from LoncapaProblem")
=======
                except Exception, err:   # Couldn't do it. Give up
                    log.exception(err)
>>>>>>> a6b35853
                    raise

        content = {'name': self.display_name,
                   'html': html,
                   'weight': self.descriptor.weight,
                   }

        # We using strings as truthy values, because the terminology of the
        # check button is context-specific.

        # Put a "Check" button if unlimited attempts or still some left
        if self.max_attempts is None or self.attempts < self.max_attempts - 1:
            check_button = "Check"
        else:
            # Will be final check so let user know that
            check_button = "Final Check"

        reset_button = True
        save_button = True

        # If we're after deadline, or user has exhausted attempts,
        # question is read-only.
        if self.closed():
            check_button = False
            reset_button = False
            save_button = False

        # User submitted a problem, and hasn't reset. We don't want
        # more submissions.
        if self.done and self.rerandomize == "always":
            check_button = False
            save_button = False

        # Only show the reset button if pressing it will show different values
        if self.rerandomize not in ["always", "onreset"]:
            reset_button = False

        # User hasn't submitted an answer yet -- we don't want resets
        if not self.done:
            reset_button = False

        # We may not need a "save" button if infinite number of attempts and
        # non-randomized. The problem author can force it. It's a bit weird for
        # randomization to control this; should perhaps be cleaned up.
        if (not self.force_save_button) and (self.max_attempts is None and self.rerandomize != "always"):
            save_button = False

        context = {'problem': content,
                   'id': self.id,
                   'check_button': check_button,
                   'reset_button': reset_button,
                   'save_button': save_button,
                   'answer_available': self.answer_available(),
                   'ajax_url': self.system.ajax_url,
                   'attempts_used': self.attempts,
                   'attempts_allowed': self.max_attempts,
                   'progress': self.get_progress(),
                   }

        html = self.system.render_template('problem.html', context)
        if encapsulate:
            html = '<div id="problem_{id}" class="problem" data-url="{ajax_url}">'.format(
                id=self.location.html_id(), ajax_url=self.system.ajax_url) + html + "</div>"

        # now do the substitutions which are filesystem based, e.g. '/static/' prefixes
<<<<<<< HEAD
        return self.system.replace_urls(
            html,
            getattr(self.descriptor, 'data_dir', ''),
            course_namespace=self.location
        )
=======
        return self.system.replace_urls(html)
>>>>>>> a6b35853

    def handle_ajax(self, dispatch, get):
        '''
        This is called by courseware.module_render, to handle an AJAX call.
        "get" is request.POST.

        Returns a json dictionary:
        { 'progress_changed' : True/False,
          'progress' : 'none'/'in_progress'/'done',
          <other request-specific values here > }
        '''
        handlers = {
            'problem_get': self.get_problem,
            'problem_check': self.check_problem,
            'problem_reset': self.reset_problem,
            'problem_save': self.save_problem,
            'problem_show': self.get_answer,
            'score_update': self.update_score,
            }

        if dispatch not in handlers:
            return 'Error'

        before = self.get_progress()
        d = handlers[dispatch](get)
        after = self.get_progress()
        d.update({
            'progress_changed': after != before,
            'progress_status': Progress.to_js_status_str(after),
            })
        return json.dumps(d, cls=ComplexEncoder)

    def is_past_due(self):
        """
        Is it now past this problem's due date, including grace period?
        """
        return (self.close_date is not None and
                datetime.datetime.utcnow() > self.close_date)

    def closed(self):
        ''' Is the student still allowed to submit answers? '''
        if self.attempts == self.max_attempts:
            return True
        if self.is_past_due():
            return True

        return False

    def is_completed(self):
        # used by conditional module
        # return self.answer_available()
        return self.lcp.done

    def is_attempted(self):
        # used by conditional module
        return self.attempts > 0

    def answer_available(self):
        '''
        Is the user allowed to see an answer?
        '''
        if self.showanswer == '':
            return False
<<<<<<< HEAD

        if self.showanswer == "never":
=======
        elif self.show_answer == "never":
>>>>>>> a6b35853
            return False
        elif self.system.user_is_staff:
            # This is after the 'never' check because admins can see the answer
            # unless the problem explicitly prevents it
            return True
<<<<<<< HEAD

        if self.showanswer == 'attempted':
            return self.attempts > 0

        if self.showanswer == 'answered':
            return self.done

        if self.showanswer == 'closed':
            return self.closed()

        if self.showanswer == 'always':
=======
        elif self.show_answer == 'attempted':
            return self.attempts > 0
        elif self.show_answer == 'answered':
            # NOTE: this is slightly different from 'attempted' -- resetting the problems
            # makes lcp.done False, but leaves attempts unchanged.
            return self.lcp.done
        elif self.show_answer == 'closed':
            return self.closed()
        elif self.show_answer == 'past_due':
            return self.is_past_due()
        elif self.show_answer == 'always':
>>>>>>> a6b35853
            return True

        return False


    def update_score(self, get):
        """
        Delivers grading response (e.g. from asynchronous code checking) to
            the capa problem, so its score can be updated

        'get' must have a field 'response' which is a string that contains the
            grader's response

        No ajax return is needed. Return empty dict.
        """
        queuekey = get['queuekey']
        score_msg = get['xqueue_body']
        self.lcp.update_score(score_msg, queuekey)
        self.set_state_from_lcp()
        self.publish_grade()

        return dict()  # No AJAX return is needed

    def get_answer(self, get):
        '''
        For the "show answer" button.

        Returns the answers: {'answers' : answers}
        '''
        event_info = dict()
        event_info['problem_id'] = self.location.url()
        self.system.track_function('showanswer', event_info)
        if not self.answer_available():
            raise NotFoundError('Answer is not available')
        else:
            answers = self.lcp.get_question_answers()
            self.set_state_from_lcp()

        # answers (eg <solution>) may have embedded images
        #   but be careful, some problems are using non-string answer dicts
        new_answers = dict()
        for answer_id in answers:
            try:
<<<<<<< HEAD
                new_answer = {
                    answer_id: self.system.replace_urls(
                        answers[answer_id],
                        getattr(self, 'data_dir', ''),
                        course_namespace=self.location
                    )
                }
=======
                new_answer = {answer_id: self.system.replace_urls(answers[answer_id])}
>>>>>>> a6b35853
            except TypeError:
                log.debug('Unable to perform URL substitution on answers[%s]: %s' % (answer_id, answers[answer_id]))
                new_answer = {answer_id: answers[answer_id]}
            new_answers.update(new_answer)

        return {'answers': new_answers}

    # Figure out if we should move these to capa_problem?
    def get_problem(self, get):
        ''' Return results of get_problem_html, as a simple dict for json-ing.
        { 'html': <the-html> }

            Used if we want to reconfirm we have the right thing e.g. after
            several AJAX calls.
        '''
        return {'html': self.get_problem_html(encapsulate=False)}

    @staticmethod
    def make_dict_of_responses(get):
        '''Make dictionary of student responses (aka "answers")
        get is POST dictionary.
        '''
        answers = dict()
        for key in get:
            # e.g. input_resistor_1 ==> resistor_1
            _, _, name = key.partition('_')

            # This allows for answers which require more than one value for
            # the same form input (e.g. checkbox inputs). The convention is that
            # if the name ends with '[]' (which looks like an array), then the
            # answer will be an array.
            if not name.endswith('[]'):
                answers[name] = get[key]
            else:
                name = name[:-2]
                answers[name] = get.getlist(key)

        return answers

    def publish_grade(self):
        """
        Publishes the student's current grade to the system as an event
        """
        score = self.lcp.get_score()
        self.system.publish({
            'event_name': 'grade',
            'value': score['score'],
            'max_value': score['total'],
        })


    def check_problem(self, get):
        ''' Checks whether answers to a problem are correct, and
            returns a map of correct/incorrect answers:

            {'success' : bool,
             'contents' : html}
            '''
        event_info = dict()
        event_info['state'] = self.lcp.get_state()
        event_info['problem_id'] = self.location.url()

        answers = self.make_dict_of_responses(get)
        event_info['answers'] = convert_files_to_filenames(answers)

        # Too late. Cannot submit
        if self.closed():
            event_info['failure'] = 'closed'
            self.system.track_function('save_problem_check_fail', event_info)
            raise NotFoundError('Problem is closed')

        # Problem submitted. Student should reset before checking again
        if self.done and self.rerandomize == "always":
            event_info['failure'] = 'unreset'
            self.system.track_function('save_problem_check_fail', event_info)
            raise NotFoundError('Problem must be reset before it can be checked again')

        # Problem queued. Students must wait a specified waittime before they are allowed to submit
        if self.lcp.is_queued():
            current_time = datetime.datetime.now()
            prev_submit_time = self.lcp.get_recentmost_queuetime()
            waittime_between_requests = self.system.xqueue['waittime']
            if (current_time - prev_submit_time).total_seconds() < waittime_between_requests:
                msg = 'You must wait at least %d seconds between submissions' % waittime_between_requests
<<<<<<< HEAD
                return {'success': msg, 'html': ''}  # Prompts a modal dialog in ajax callback
=======
                return {'success': msg, 'html': ''}   # Prompts a modal dialog in ajax callback
>>>>>>> a6b35853

        try:
            correct_map = self.lcp.grade_answers(answers)
            self.set_state_from_lcp()
        except StudentInputError as inst:
            log.exception("StudentInputError in capa_module:problem_check")
            return {'success': inst.message}
        except Exception, err:
            if self.system.DEBUG:
                msg = "Error checking problem: " + str(err)
                msg += '\nTraceback:\n' + traceback.format_exc()
                return {'success': msg}
            raise

        self.attempts = self.attempts + 1
        self.lcp.done = True

        self.set_state_from_lcp()
        self.publish_grade()

        # success = correct if ALL questions in this problem are correct
        success = 'correct'
        for answer_id in correct_map:
            if not correct_map.is_correct(answer_id):
                success = 'incorrect'

        # NOTE: We are logging both full grading and queued-grading submissions. In the latter,
        #       'success' will always be incorrect
        event_info['correct_map'] = correct_map.get_dict()
        event_info['success'] = success
        event_info['attempts'] = self.attempts
        self.system.track_function('save_problem_check', event_info)

<<<<<<< HEAD
        if hasattr(self.system, 'psychometrics_handler'):  # update PsychometricsData using callback
            self.system.psychometrics_handler(self.get_instance_state())
=======
	if hasattr(self.system, 'psychometrics_handler'):  	# update PsychometricsData using callback
		self.system.psychometrics_handler(self.get_instance_state())
>>>>>>> a6b35853

        # render problem into HTML
        html = self.get_problem_html(encapsulate=False)

        return {'success': success,
                'contents': html,
                }

    def save_problem(self, get):
        '''
        Save the passed in answers.
        Returns a dict { 'success' : bool, ['error' : error-msg]},
        with the error key only present if success is False.
        '''
        event_info = dict()
        event_info['state'] = self.lcp.get_state()
        event_info['problem_id'] = self.location.url()

        answers = self.make_dict_of_responses(get)
        event_info['answers'] = answers

        # Too late. Cannot submit
        if self.closed():
            event_info['failure'] = 'closed'
            self.system.track_function('save_problem_fail', event_info)
            return {'success': False,
                    'error': "Problem is closed"}

        # Problem submitted. Student should reset before saving
        # again.
        if self.done and self.rerandomize == "always":
            event_info['failure'] = 'done'
            self.system.track_function('save_problem_fail', event_info)
            return {'success': False,
                    'error': "Problem needs to be reset prior to save."}

        self.lcp.student_answers = answers

        # TODO: should this be save_problem_fail?  Looks like success to me...
        self.system.track_function('save_problem_fail', event_info)
        return {'success': True}

    def reset_problem(self, get):
        ''' Changes problem state to unfinished -- removes student answers,
            and causes problem to rerender itself.

            Returns problem html as { 'html' : html-string }.
        '''
        event_info = dict()
        event_info['old_state'] = self.lcp.get_state()
        event_info['problem_id'] = self.location.url()

        if self.closed():
            event_info['failure'] = 'closed'
            self.system.track_function('reset_problem_fail', event_info)
            return {'success': False,
                    'error': "Problem is closed"}

        if not self.done:
            event_info['failure'] = 'not_done'
            self.system.track_function('reset_problem_fail', event_info)
            return {'success': False,
                    'error': "Refresh the page and make an attempt before resetting."}

        if self.rerandomize in ["always", "onreset"]:
            # reset random number generator seed (note the self.lcp.get_state()
            # in next line)
            seed = None
        else:
            seed = self.lcp.seed

        # Generate a new problem with either the previous seed or a new seed
        self.lcp = self.new_lcp({'seed': seed})

        # Pull in the new problem seed
        self.set_state_from_lcp()

        event_info['new_state'] = self.lcp.get_state()
        self.system.track_function('reset_problem', event_info)

        return {'html': self.get_problem_html(encapsulate=False)}


class CapaDescriptor(RawDescriptor):
    """
    Module implementing problems in the LON-CAPA format,
    as implemented by capa.capa_problem
    """

    module_class = CapaModule

    weight = Float(help="How much to weight this problem by", scope=Scope.settings)

    stores_state = True
    has_score = True
    template_dir_name = 'problem'
    mako_template = "widgets/problem-edit.html"
    js = {'coffee': [resource_string(__name__, 'js/src/problem/edit.coffee')]}
    js_module_name = "MarkdownEditingDescriptor"
    css = {'scss': [resource_string(__name__, 'css/editor/edit.scss'), resource_string(__name__, 'css/problem/edit.scss')]}

    # Capa modules have some additional metadata:
    # TODO (vshnayder): do problems have any other metadata?  Do they
    # actually use type and points?
    metadata_attributes = RawDescriptor.metadata_attributes + ('type', 'points')

<<<<<<< HEAD
    # The capa format specifies that what we call max_attempts in the code
    # is the attribute `attempts`. This will do that conversion
    metadata_translations = dict(RawDescriptor.metadata_translations)
    metadata_translations['attempts'] = 'max_attempts'
=======
    def get_context(self):
        _context = RawDescriptor.get_context(self)
        _context.update({'markdown': self.metadata.get('markdown', '')})
        return _context

    @property
    def editable_metadata_fields(self):
        """Remove metadata from the editable fields since it has its own editor"""
        subset = super(CapaDescriptor, self).editable_metadata_fields
        if 'markdown' in subset:
            subset.remove('markdown')
        return subset

>>>>>>> a6b35853

    # VS[compat]
    # TODO (cpennington): Delete this method once all fall 2012 course are being
    # edited in the cms
    @classmethod
    def backcompat_paths(cls, path):
        return [
            'problems/' + path[8:],
            path[8:],
        ]<|MERGE_RESOLUTION|>--- conflicted
+++ resolved
@@ -24,9 +24,16 @@
 log = logging.getLogger("mitx.courseware")
 
 
-<<<<<<< HEAD
 class StringyInteger(Integer):
-=======
+    """
+    A model type that converts from strings to integers when reading from json
+    """
+    def from_json(self, value):
+        if isinstance(value, basestring):
+            return int(value)
+        return value
+
+
 # Generated this many different variants of problems with rerandomize=per_student
 NUM_RANDOMIZATION_BINS = 20
 
@@ -44,17 +51,6 @@
     h.update(str(problem_id))
     # get the first few digits of the hash, convert to an int, then mod.
     return int(h.hexdigest()[:7], 16) % NUM_RANDOMIZATION_BINS
-
-
-def only_one(lst, default="", process=lambda x: x):
->>>>>>> a6b35853
-    """
-    A model type that converts from strings to integers when reading from json
-    """
-    def from_json(self, value):
-        if isinstance(value, basestring):
-            return int(value)
-        return value
 
 
 class Randomization(String):
@@ -120,51 +116,14 @@
             #log.debug("Then parsed " + grace_period_string +
             #          " to closing date" + str(self.close_date))
         else:
-<<<<<<< HEAD
             self.close_date = self.due
 
         if self.seed is None:
             if self.rerandomize == 'never':
                 self.seed = 1
-            elif self.rerandomize == "per_student" and hasattr(self.system, 'id'):
-                # TODO: This line is badly broken:
-                # (1) We're passing student ID to xmodule.
-                # (2) There aren't bins of students.  -- we only want 10 or 20 randomizations, and want to assign students
-                # to these bins, and may not want cohorts.  So e.g. hash(your-id, problem_id) % num_bins.
-                #     - analytics really needs small number of bins.
-                self.seed = system.id
-=======
-            self.grace_period = None
-            self.close_date = self.display_due_date
-
-        max_attempts = self.metadata.get('attempts', None)
-        if max_attempts:
-            self.max_attempts = int(max_attempts)
-        else:
-            self.max_attempts = None
-
-        self.show_answer = self.metadata.get('showanswer', 'closed')
-
-        self.force_save_button = self.metadata.get('force_save_button', 'false')
-
-        if self.show_answer == "":
-            self.show_answer = "closed"
-
-        if instance_state is not None:
-            instance_state = json.loads(instance_state)
-        if instance_state is not None and 'attempts' in instance_state:
-            self.attempts = instance_state['attempts']
-
-        self.name = only_one(dom2.xpath('/problem/@name'))
-
-        if self.rerandomize == 'never':
-            self.seed = 1
-        elif self.rerandomize == "per_student" and hasattr(self.system, 'seed'):
-            # see comment on randomization_bin
-            self.seed = randomization_bin(system.seed, self.location.url)
-        else:
-            self.seed = None
->>>>>>> a6b35853
+            elif self.rerandomize == "per_student" and hasattr(self.system, 'seed'):
+                # see comment on randomization_bin
+                self.seed = randomization_bin(system.seed, self.location.url)
 
         # Need the problem location in openendedresponse to send out.  Adding
         # it to the system here seems like the least clunky way to get it
@@ -287,14 +246,8 @@
                             student_answers.pop(answer_id)
 
                 #   Next, generate a fresh LoncapaProblem
-<<<<<<< HEAD
                 self.lcp = self.new_lcp(None)
                 self.set_state_from_lcp()
-=======
-                self.lcp = LoncapaProblem(self.definition['data'], self.location.html_id(),
-                               state=None,   # Tabula rasa
-                               seed=self.seed, system=self.system)
->>>>>>> a6b35853
 
                 # Prepend a scary warning to the student
                 warning  = '<div class="capa_reset">'\
@@ -312,13 +265,8 @@
                 html = warning
                 try:
                     html += self.lcp.get_html()
-<<<<<<< HEAD
                 except Exception:  # Couldn't do it. Give up
                     log.exception("Unable to generate html from LoncapaProblem")
-=======
-                except Exception, err:   # Couldn't do it. Give up
-                    log.exception(err)
->>>>>>> a6b35853
                     raise
 
         content = {'name': self.display_name,
@@ -384,15 +332,7 @@
                 id=self.location.html_id(), ajax_url=self.system.ajax_url) + html + "</div>"
 
         # now do the substitutions which are filesystem based, e.g. '/static/' prefixes
-<<<<<<< HEAD
-        return self.system.replace_urls(
-            html,
-            getattr(self.descriptor, 'data_dir', ''),
-            course_namespace=self.location
-        )
-=======
         return self.system.replace_urls(html)
->>>>>>> a6b35853
 
     def handle_ajax(self, dispatch, get):
         '''
@@ -456,42 +396,23 @@
         '''
         if self.showanswer == '':
             return False
-<<<<<<< HEAD
-
-        if self.showanswer == "never":
-=======
-        elif self.show_answer == "never":
->>>>>>> a6b35853
+        elif self.showanswer == "never":
             return False
         elif self.system.user_is_staff:
             # This is after the 'never' check because admins can see the answer
             # unless the problem explicitly prevents it
             return True
-<<<<<<< HEAD
-
-        if self.showanswer == 'attempted':
+        elif self.showanswer == 'attempted':
             return self.attempts > 0
-
-        if self.showanswer == 'answered':
-            return self.done
-
-        if self.showanswer == 'closed':
-            return self.closed()
-
-        if self.showanswer == 'always':
-=======
-        elif self.show_answer == 'attempted':
-            return self.attempts > 0
-        elif self.show_answer == 'answered':
+        elif self.showanswer == 'answered':
             # NOTE: this is slightly different from 'attempted' -- resetting the problems
             # makes lcp.done False, but leaves attempts unchanged.
             return self.lcp.done
-        elif self.show_answer == 'closed':
+        elif self.showanswer == 'closed':
             return self.closed()
-        elif self.show_answer == 'past_due':
+        elif self.showanswer == 'past_due':
             return self.is_past_due()
-        elif self.show_answer == 'always':
->>>>>>> a6b35853
+        elif self.showanswer == 'always':
             return True
 
         return False
@@ -535,17 +456,7 @@
         new_answers = dict()
         for answer_id in answers:
             try:
-<<<<<<< HEAD
-                new_answer = {
-                    answer_id: self.system.replace_urls(
-                        answers[answer_id],
-                        getattr(self, 'data_dir', ''),
-                        course_namespace=self.location
-                    )
-                }
-=======
                 new_answer = {answer_id: self.system.replace_urls(answers[answer_id])}
->>>>>>> a6b35853
             except TypeError:
                 log.debug('Unable to perform URL substitution on answers[%s]: %s' % (answer_id, answers[answer_id]))
                 new_answer = {answer_id: answers[answer_id]}
@@ -630,11 +541,7 @@
             waittime_between_requests = self.system.xqueue['waittime']
             if (current_time - prev_submit_time).total_seconds() < waittime_between_requests:
                 msg = 'You must wait at least %d seconds between submissions' % waittime_between_requests
-<<<<<<< HEAD
                 return {'success': msg, 'html': ''}  # Prompts a modal dialog in ajax callback
-=======
-                return {'success': msg, 'html': ''}   # Prompts a modal dialog in ajax callback
->>>>>>> a6b35853
 
         try:
             correct_map = self.lcp.grade_answers(answers)
@@ -668,13 +575,8 @@
         event_info['attempts'] = self.attempts
         self.system.track_function('save_problem_check', event_info)
 
-<<<<<<< HEAD
         if hasattr(self.system, 'psychometrics_handler'):  # update PsychometricsData using callback
             self.system.psychometrics_handler(self.get_instance_state())
-=======
-	if hasattr(self.system, 'psychometrics_handler'):  	# update PsychometricsData using callback
-		self.system.psychometrics_handler(self.get_instance_state())
->>>>>>> a6b35853
 
         # render problem into HTML
         html = self.get_problem_html(encapsulate=False)
@@ -781,12 +683,11 @@
     # actually use type and points?
     metadata_attributes = RawDescriptor.metadata_attributes + ('type', 'points')
 
-<<<<<<< HEAD
     # The capa format specifies that what we call max_attempts in the code
     # is the attribute `attempts`. This will do that conversion
     metadata_translations = dict(RawDescriptor.metadata_translations)
     metadata_translations['attempts'] = 'max_attempts'
-=======
+
     def get_context(self):
         _context = RawDescriptor.get_context(self)
         _context.update({'markdown': self.metadata.get('markdown', '')})
@@ -797,10 +698,8 @@
         """Remove metadata from the editable fields since it has its own editor"""
         subset = super(CapaDescriptor, self).editable_metadata_fields
         if 'markdown' in subset:
-            subset.remove('markdown')
+            del subset['markdown']
         return subset
-
->>>>>>> a6b35853
 
     # VS[compat]
     # TODO (cpennington): Delete this method once all fall 2012 course are being
