--- conflicted
+++ resolved
@@ -590,8 +590,6 @@
     user = request.user
 
     platform_name = configuration_helpers.get_value("platform_name", settings.PLATFORM_NAME)
-<<<<<<< HEAD
-=======
     enable_verified_certificates = configuration_helpers.get_value(
         'ENABLE_VERIFIED_CERTIFICATES',
         settings.FEATURES.get('ENABLE_VERIFIED_CERTIFICATES')
@@ -600,7 +598,6 @@
         'DISPLAY_COURSE_MODES_ON_DASHBOARD',
         settings.FEATURES.get('DISPLAY_COURSE_MODES_ON_DASHBOARD', True)
     )
->>>>>>> 596a44c3
 
     # we want to filter and only show enrollments for courses within
     # the 'ORG' defined in configuration.
@@ -2260,7 +2257,6 @@
         uidb36: base36-encoded user ID
 
     Returns: base64-encoded user ID. Otherwise returns a dummy, invalid ID
-<<<<<<< HEAD
     """
     try:
         uidb64 = force_text(urlsafe_base64_encode(force_bytes(base36_to_int(uidb36))))
@@ -2324,71 +2320,6 @@
 
 def password_reset_confirm_wrapper(request, uidb36=None, token=None):
     """
-=======
-    """
-    try:
-        uidb64 = force_text(urlsafe_base64_encode(force_bytes(base36_to_int(uidb36))))
-    except ValueError:
-        uidb64 = '1'  # dummy invalid ID (incorrect padding for base64)
-    return uidb64
-
-
-def validate_password(user, password):
-    """
-    Tie in password policy enforcement as an optional level of
-    security protection
-
-    Args:
-        user: the user object whose password we're checking.
-        password: the user's proposed new password.
-
-    Returns:
-        is_valid_password: a boolean indicating if the new password
-            passes the validation.
-        err_msg: an error message if there's a violation of one of the password
-            checks. Otherwise, `None`.
-    """
-    err_msg = None
-
-    if settings.FEATURES.get('ENFORCE_PASSWORD_POLICY', False):
-        try:
-            validate_password_strength(password)
-        except ValidationError as err:
-            err_msg = _('Password: ') + '; '.join(err.messages)
-
-    # also, check the password reuse policy
-    if not PasswordHistory.is_allowable_password_reuse(user, password):
-        if user.is_staff:
-            num_distinct = settings.ADVANCED_SECURITY_CONFIG['MIN_DIFFERENT_STAFF_PASSWORDS_BEFORE_REUSE']
-        else:
-            num_distinct = settings.ADVANCED_SECURITY_CONFIG['MIN_DIFFERENT_STUDENT_PASSWORDS_BEFORE_REUSE']
-        # Because of how ngettext is, splitting the following into shorter lines would be ugly.
-        # pylint: disable=line-too-long
-        err_msg = ungettext(
-            "You are re-using a password that you have used recently. You must have {num} distinct password before reusing a previous password.",
-            "You are re-using a password that you have used recently. You must have {num} distinct passwords before reusing a previous password.",
-            num_distinct
-        ).format(num=num_distinct)
-
-    # also, check to see if passwords are getting reset too frequent
-    if PasswordHistory.is_password_reset_too_soon(user):
-        num_days = settings.ADVANCED_SECURITY_CONFIG['MIN_TIME_IN_DAYS_BETWEEN_ALLOWED_RESETS']
-        # Because of how ngettext is, splitting the following into shorter lines would be ugly.
-        # pylint: disable=line-too-long
-        err_msg = ungettext(
-            "You are resetting passwords too frequently. Due to security policies, {num} day must elapse between password resets.",
-            "You are resetting passwords too frequently. Due to security policies, {num} days must elapse between password resets.",
-            num_days
-        ).format(num=num_days)
-
-    is_password_valid = err_msg is None
-
-    return is_password_valid, err_msg
-
-
-def password_reset_confirm_wrapper(request, uidb36=None, token=None):
-    """
->>>>>>> 596a44c3
     A wrapper around django.contrib.auth.views.password_reset_confirm.
     Needed because we want to set the user as active at this step.
     We also optionally do some additional password policy checks.
@@ -2433,21 +2364,6 @@
             request, uidb64=uidb64, token=token, extra_context=platform_name
         )
 
-<<<<<<< HEAD
-        # get the updated user
-        updated_user = User.objects.get(id=uid_int)
-
-        # did the password hash change, if so record it in the PasswordHistory
-        if updated_user.password != old_password_hash:
-            entry = PasswordHistory()
-            entry.create(updated_user)
-
-    else:
-        response = password_reset_confirm(
-            request, uidb64=uidb64, token=token, extra_context=platform_name
-        )
-
-=======
         # If password reset was unsuccessful a template response is returned (status_code 200).
         # Check if form is invalid then show an error to the user.
         # Note if password reset was successful we get response redirect (status_code 302).
@@ -2468,7 +2384,6 @@
             request, uidb64=uidb64, token=token, extra_context=platform_name
         )
 
->>>>>>> 596a44c3
         response_was_successful = response.context_data.get('validlink')
         if response_was_successful and not user.is_active:
             user.is_active = True
@@ -2497,23 +2412,15 @@
     from_address = configuration_helpers.get_value('email_from_address', settings.DEFAULT_FROM_EMAIL)
 
     try:
-<<<<<<< HEAD
-        user.email_user(subject, message, configuration_helpers.get_value(
+        user.email_user(subject, message, from_address)
             'email_from_address',
             settings.DEFAULT_FROM_EMAIL,
         ))
     except Exception:  # pylint: disable=broad-except
         log.error(
-            u'Unable to send reactivation email from "%s"',
-            configuration_helpers.get_value('email_from_address', settings.DEFAULT_FROM_EMAIL),
-=======
-        user.email_user(subject, message, from_address)
-    except Exception:  # pylint: disable=broad-except
-        log.error(
             u'Unable to send reactivation email from "%s" to "%s"',
             from_address,
             user.email,
->>>>>>> 596a44c3
             exc_info=True
         )
         return JsonResponse({
