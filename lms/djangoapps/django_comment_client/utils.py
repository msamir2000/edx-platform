<<<<<<< HEAD
import time
import logging
=======
>>>>>>> 5cf9982c
from collections import defaultdict
import logging
import time
import urllib

from django.contrib.auth.models import User
from django.core.urlresolvers import reverse
from django.db import connection
from django.http import HttpResponse
from django.utils import simplejson
from django_comment_client.models import Role
from django_comment_client.permissions import check_permissions_by_view
from mitxmako import middleware
import pystache_custom as pystache

from xmodule.modulestore import Location
from xmodule.modulestore.django import modulestore
from xmodule.modulestore.search import path_to_location


# TODO these should be cached via django's caching rather than in-memory globals
_FULLMODULES = None
_DISCUSSIONINFO = defaultdict(dict)

def extract(dic, keys):
    return {k: dic.get(k) for k in keys}

def strip_none(dic):
    return dict([(k, v) for k, v in dic.iteritems() if v is not None])

def strip_blank(dic):
    def _is_blank(v):
        return isinstance(v, str) and len(v.strip()) == 0
    return dict([(k, v) for k, v in dic.iteritems() if not _is_blank(v)])

def merge_dict(dic1, dic2):
    return dict(dic1.items() + dic2.items())

def get_role_ids(course_id):
    roles = Role.objects.filter(course_id=course_id)
    staff = list(User.objects.filter(is_staff=True).values_list('id', flat=True))
    roles_with_ids = {'Staff': staff}
    for role in roles:
        roles_with_ids[role.name] = list(role.users.values_list('id', flat=True))
    return roles_with_ids

def has_forum_access(uname, course_id, rolename):
    try:
        role = Role.objects.get(name=rolename, course_id=course_id)
    except Role.DoesNotExist:
        return False
    return role.users.filter(username=uname).exists()

def get_full_modules():
    global _FULLMODULES
    if not _FULLMODULES:
        _FULLMODULES = modulestore().modules
    return _FULLMODULES

def get_discussion_id_map(course):
    """
        return a dict of the form {category: modules}
    """
    global _DISCUSSIONINFO
    if not _DISCUSSIONINFO[course.id]:
        initialize_discussion_info(course)
    return _DISCUSSIONINFO[course.id]['id_map']

def get_discussion_title(course, discussion_id):
    global _DISCUSSIONINFO
    if not _DISCUSSIONINFO[course.id]:
        initialize_discussion_info(course)
    title = _DISCUSSIONINFO[course.id]['id_map'].get(discussion_id, {}).get('title', '(no title)')
    return title

def get_discussion_category_map(course):

    global _DISCUSSIONINFO
    if not _DISCUSSIONINFO[course.id]:
        initialize_discussion_info(course)
    return filter_unstarted_categories(_DISCUSSIONINFO[course.id]['category_map'])

def filter_unstarted_categories(category_map):

    now = time.gmtime()

    result_map = {}

    unfiltered_queue = [category_map]
    filtered_queue   = [result_map]

    while len(unfiltered_queue) > 0:

        unfiltered_map = unfiltered_queue.pop()
        filtered_map   = filtered_queue.pop()

        filtered_map["children"] = []
        filtered_map["entries"] = {}
        filtered_map["subcategories"] = {}

        for child in unfiltered_map["children"]:
            if child in unfiltered_map["entries"]:
                if unfiltered_map["entries"][child]["start_date"] <= now:
                    filtered_map["children"].append(child)
                    filtered_map["entries"][child] = {}
                    for key in unfiltered_map["entries"][child]:
                        if key != "start_date":
                            filtered_map["entries"][child][key] = unfiltered_map["entries"][child][key]
                else:
                    print "filtering %s" % child, unfiltered_map["entries"][child]["start_date"]
            else:
                if unfiltered_map["subcategories"][child]["start_date"] < now:
                    filtered_map["children"].append(child)
                    filtered_map["subcategories"][child] = {}
                    unfiltered_queue.append(unfiltered_map["subcategories"][child])
                    filtered_queue.append(filtered_map["subcategories"][child])

    return result_map

def sort_map_entries(category_map):
    things = []
    for title, entry in category_map["entries"].items():
        things.append((title, entry))
    for title, category in category_map["subcategories"].items():
        things.append((title, category))
        sort_map_entries(category_map["subcategories"][title])
    category_map["children"] = [x[0] for x in sorted(things, key=lambda x: x[1]["sort_key"])]

def initialize_discussion_info(course):

    global _DISCUSSIONINFO
    if _DISCUSSIONINFO[course.id]:
        return

    course_id = course.id
    all_modules = get_full_modules()[course_id]

    discussion_id_map = {}

    unexpanded_category_map = defaultdict(list)

    for location, module in all_modules.items():
        if location.category == 'discussion':
            id = module.metadata['id']
            category = module.metadata['discussion_category']
            title = module.metadata['for']
            sort_key = module.metadata.get('sort_key', title)
            category = " / ".join([x.strip() for x in category.split("/")])
            last_category = category.split("/")[-1]
            discussion_id_map[id] = {"location": location, "title": last_category + " / " + title}
            unexpanded_category_map[category].append({"title": title, "id": id,
                "sort_key": sort_key, "start_date": module.start})

    category_map = {"entries": defaultdict(dict), "subcategories": defaultdict(dict)}
    for category_path, entries in unexpanded_category_map.items():
        node = category_map["subcategories"]
        path = [x.strip() for x in category_path.split("/")]

        # Find the earliest start date for the entries in this category
        category_start_date = None
        for entry in entries:
            if category_start_date is None or entry["start_date"] < category_start_date:
                category_start_date = entry["start_date"]

        for level in path[:-1]:
            if level not in node:
                node[level] = {"subcategories": defaultdict(dict),
                               "entries": defaultdict(dict),
                               "sort_key": level,
                               "start_date": category_start_date}
            else:
                if node[level]["start_date"] > category_start_date:
                    node[level]["start_date"] = category_start_date
            node = node[level]["subcategories"]

        level = path[-1]
        if level not in node:
            node[level] = {"subcategories": defaultdict(dict),
                            "entries": defaultdict(dict),
                            "sort_key": level,
                            "start_date": category_start_date}
        else:
            if node[level]["start_date"] > category_start_date:
                node[level]["start_date"] = category_start_date

        for entry in entries:
            node[level]["entries"][entry["title"]] = {"id": entry["id"],
                                                      "sort_key": entry["sort_key"],
                                                      "start_date": entry["start_date"]}

    default_topics = {'General': {'id' :course.location.html_id()}}
    discussion_topics = course.metadata.get('discussion_topics', default_topics)
    for topic, entry in discussion_topics.items():
        category_map['entries'][topic] = {"id": entry["id"],
                                          "sort_key": entry.get("sort_key", topic),
                                          "start_date": time.gmtime()}
    sort_map_entries(category_map)

    _DISCUSSIONINFO[course.id]['id_map'] = discussion_id_map
    _DISCUSSIONINFO[course.id]['category_map'] = category_map

class JsonResponse(HttpResponse):
    def __init__(self, data=None):
        content = simplejson.dumps(data)
        super(JsonResponse, self).__init__(content,
                                           mimetype='application/json; charset=utf-8')

class JsonError(HttpResponse):
    def __init__(self, error_messages=[], status=400):
        if isinstance(error_messages, str):
            error_messages = [error_messages]
        content = simplejson.dumps({'errors': error_messages},
                                   indent=2,
                                   ensure_ascii=False)
        super(JsonError, self).__init__(content,
                                        mimetype='application/json; charset=utf-8', status=status)

class HtmlResponse(HttpResponse):
    def __init__(self, html=''):
        super(HtmlResponse, self).__init__(html, content_type='text/plain')

class ViewNameMiddleware(object):
    def process_view(self, request, view_func, view_args, view_kwargs):
        request.view_name = view_func.__name__

class QueryCountDebugMiddleware(object):
    """
    This middleware will log the number of queries run
    and the total time taken for each request (with a
    status code of 200). It does not currently support
    multi-db setups.
    """
    def process_response(self, request, response):
        if response.status_code == 200:
            total_time = 0

            for query in connection.queries:
                query_time = query.get('time')
                if query_time is None:
                    # django-debug-toolbar monkeypatches the connection
                    # cursor wrapper and adds extra information in each
                    # item in connection.queries. The query time is stored
                    # under the key "duration" rather than "time" and is
                    # in milliseconds, not seconds.
                    query_time = query.get('duration', 0) / 1000
                total_time += float(query_time)

            logging.info('%s queries run, total %s seconds' % (len(connection.queries), total_time))
        return response

def get_ability(course_id, content, user):
    return {
            'editable': check_permissions_by_view(user, course_id, content, "update_thread" if content['type'] == 'thread' else "update_comment"),
            'can_reply': check_permissions_by_view(user, course_id, content, "create_comment" if content['type'] == 'thread' else "create_sub_comment"),
            'can_endorse': check_permissions_by_view(user, course_id, content, "endorse_comment") if content['type'] == 'comment' else False,
            'can_delete': check_permissions_by_view(user, course_id, content, "delete_thread" if content['type'] == 'thread' else "delete_comment"),
            'can_openclose': check_permissions_by_view(user, course_id, content, "openclose_thread") if content['type'] == 'thread' else False,
            'can_vote': check_permissions_by_view(user, course_id, content, "vote_for_thread" if content['type'] == 'thread' else "vote_for_comment"),
    }

#TODO: RENAME
def get_annotated_content_info(course_id, content, user, user_info):
    """
    Get metadata for an individual content (thread or comment)
    """
    voted = ''
    if content['id'] in user_info['upvoted_ids']:
        voted = 'up'
    elif content['id'] in user_info['downvoted_ids']:
        voted = 'down'
    return {
        'voted': voted,
        'subscribed': content['id'] in user_info['subscribed_thread_ids'],
        'ability': get_ability(course_id, content, user),
    }

#TODO: RENAME
def get_annotated_content_infos(course_id, thread, user, user_info):
    """
    Get metadata for a thread and its children
    """
    infos = {}
    def annotate(content):
        infos[str(content['id'])] = get_annotated_content_info(course_id, content, user, user_info)
        for child in content.get('children', []):
            annotate(child)
    annotate(thread)
    return infos

def get_metadata_for_threads(course_id, threads, user, user_info):
    def infogetter(thread):
        return get_annotated_content_infos(course_id, thread, user, user_info)

    metadata = reduce(merge_dict, map(infogetter, threads), {})
    return metadata

# put this method in utils.py to avoid circular import dependency between helpers and mustache_helpers
def url_for_tags(course_id, tags):
    return reverse('django_comment_client.forum.views.forum_form_discussion', args=[course_id]) + '?' + urllib.urlencode({'tags': tags})

def render_mustache(template_name, dictionary, *args, **kwargs):
    template = middleware.lookup['main'].get_template(template_name).source
    return pystache.render(template, dictionary)

def permalink(content):
    if content['type'] == 'thread':
        return reverse('django_comment_client.forum.views.single_thread',
                       args=[content['course_id'], content['commentable_id'], content['id']])
    else:
        return reverse('django_comment_client.forum.views.single_thread',
                       args=[content['course_id'], content['commentable_id'], content['thread_id']]) + '#' + content['id']

def extend_content(content):
    roles = {}
    if content.get('user_id'):
        try:
            user = User.objects.get(pk=content['user_id'])
            roles = dict(('name', role.name.lower()) for role in user.roles.filter(course_id=content['course_id']))
        except user.DoesNotExist:
            logging.error('User ID {0} in comment content {1} but not in our DB.'.format(content.get('user_id'), content.get('id')))

    content_info = {
        'displayed_title': content.get('highlighted_title') or content.get('title', ''),
        'displayed_body': content.get('highlighted_body') or content.get('body', ''),
        'raw_tags': ','.join(content.get('tags', [])),
        'permalink': permalink(content),
        'roles': roles,
        'updated': content['created_at']!=content['updated_at'],
    }
    return merge_dict(content, content_info)

def get_courseware_context(content, course):
    id_map = get_discussion_id_map(course)
    id = content['commentable_id']
    content_info = None
    if id in id_map:
        location = id_map[id]["location"].url()
        title = id_map[id]["title"]
        (course_id, chapter, section, position) = path_to_location(modulestore(), course.id, location)
        url = reverse('courseware_position', kwargs={"course_id":course_id,
                                                     "chapter":chapter,
                                                     "section":section,
                                                     "position":position})
        content_info = {"courseware_url": url, "courseware_title": title}
    return content_info

def safe_content(content):
    fields = [
        'id', 'title', 'body', 'course_id', 'anonymous', 'anonymous_to_peers',
        'endorsed', 'parent_id', 'thread_id', 'votes', 'closed', 'created_at',
        'updated_at', 'depth', 'type', 'commentable_id', 'comments_count',
        'at_position_list', 'children', 'highlighted_title', 'highlighted_body',
        'courseware_title', 'courseware_url', 'tags', 'unread_comments_count',
        'read', 'abuse_flaggers'
    ]

    if (content.get('anonymous') is False) and (content.get('anonymous_to_peers') is False):
        fields += ['username', 'user_id']

    if 'children' in content:
        safe_children = [safe_content(child) for child in content['children']]
        content['children'] = safe_children

    return strip_none(extract(content, fields))<|MERGE_RESOLUTION|>--- conflicted
+++ resolved
@@ -1,8 +1,4 @@
-<<<<<<< HEAD
 import time
-import logging
-=======
->>>>>>> 5cf9982c
 from collections import defaultdict
 import logging
 import time
